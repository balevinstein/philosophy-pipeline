--- conflicted
+++ resolved
@@ -14,7 +14,8 @@
 
 CRITICAL: This must sound like Analysis - conversational, accessible, with examples doing real argumentative work. Heavy first person usage. Direct reader engagement. Clear, efficient prose."""
         
-<<<<<<< HEAD
+        self.critic_system_prompt = """You are a brutally honest philosophy journal reviewer who provides unfiltered, direct criticism. Your role is to identify every weakness, flaw, and potential desk-rejection trigger in the section. While you aim to be constructive, you must be direct and unsparing in your critique. You are not here to spare feelings - you are here to make the paper stronger by identifying real problems that would lead to rejection. Your critique will be used in an automated pipeline to improve the section."""
+        
         self.context = """You are writing a section for a philosophy paper for Analysis, a journal with a strict 4,000 word limit. Your task is to write one specific section that contributes to the overall argument while maintaining philosophical rigor and the distinctive Analysis style.
 
 ANALYSIS JOURNAL STYLE CHARACTERISTICS:
@@ -25,11 +26,6 @@
 - Limited but strategic literature engagement
 - Systematic rather than dramatic development
 - Professional but accessible tone
-=======
-        self.critic_system_prompt = """You are a brutally honest philosophy journal reviewer who provides unfiltered, direct criticism. Your role is to identify every weakness, flaw, and potential desk-rejection trigger in the section. While you aim to be constructive, you must be direct and unsparing in your critique. You are not here to spare feelings - you are here to make the paper stronger by identifying real problems that would lead to rejection. Your critique will be used in an automated pipeline to improve the section."""
-        
-        self.context = """You are writing a section for a philosophy paper for Analysis, a journal with a strict 4,000 word limit. Your task is to write one specific section that contributes to the overall argument while maintaining philosophical rigor and clarity.
->>>>>>> 903a1db5
 
 You have access to:
 1. The complete paper overview (thesis, abstract, roadmap)
